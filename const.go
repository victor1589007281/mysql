--- conflicted
+++ resolved
@@ -48,14 +48,11 @@
 	clientMultiResults
 	clientPSMultiResults
 	clientPluginAuth
-<<<<<<< HEAD
-=======
 	clientConnectAttrs
 	clientPluginAuthLenEncClientData
 	clientCanHandleExpiredPasswords
 	clientSessionTrack
 	clientDeprecateEOF
->>>>>>> 0cc29e9f
 )
 
 const (
